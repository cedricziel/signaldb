--- conflicted
+++ resolved
@@ -97,10 +97,7 @@
 ## Development Memories
 - For arrow & parquet try using the ones re-exported by datafusion
 - We need to run cargo fmt after bigger chunks of work to apply the canonical formatting
-<<<<<<< HEAD
 - Run cargo machete before committing and remove unused dependencies
-=======
 - We need to format the code before committing
 - Always run cargo commands from the workspace root
-- run cargo clippy and fix all warnings before committing
->>>>>>> 2b731a5b
+- run cargo clippy and fix all warnings before committing